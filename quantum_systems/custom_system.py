--- conflicted
+++ resolved
@@ -310,7 +310,6 @@
         system.construct_general_orbital_system(anti_symmetrize=anti_symmetrize)
         if add_spin
         else system
-<<<<<<< HEAD
     )
 
 def construct_quest_system(
@@ -403,7 +402,4 @@
     system = SpatialOrbitalSystem(n, bs)
     system.change_basis(mo_coef)
  
-    return system
-=======
-    )
->>>>>>> 2b5dcd2a
+    return system