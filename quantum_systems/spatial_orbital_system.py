--- conflicted
+++ resolved
@@ -52,11 +52,7 @@
     def construct_general_orbital_system(
         self, a=[1, 0], b=[0, 1], anti_symmetrize=True
     ):
-<<<<<<< HEAD
-        r"""Function constructing a ``GeneralOrbitalSystem`` by 
-=======
         r"""Function constructing a ``GeneralOrbitalSystem`` by
->>>>>>> 66e10562
         duplicating every basis element of current system. That is,
 
         .. math:: \psi(\mathbf{r}, t)
